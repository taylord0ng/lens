import "./hotbar-icon.scss";

import React, { DOMAttributes } from "react";
import { observer } from "mobx-react";
import { cssNames, IClassName, iter } from "../../utils";
import { Tooltip } from "../tooltip";
import { Avatar } from "@material-ui/core";
import { CatalogEntity, CatalogEntityContextMenu, CatalogEntityContextMenuContext } from "../../../common/catalog";
import { Menu, MenuItem } from "../menu";
import { Icon } from "../icon";
import { computed, makeObservable, observable } from "mobx";
import { navigate } from "../../navigation";
import { HotbarStore } from "../../../common/hotbar-store";
import { ConfirmDialog } from "../confirm-dialog";
import randomColor from "randomcolor";
import { catalogCategoryRegistry } from "../../api/catalog-category-registry";
import GraphemeSplitter from "grapheme-splitter";

interface Props extends DOMAttributes<HTMLElement> {
  entity: CatalogEntity;
  index: number;
  className?: IClassName;
  errorClass?: IClassName;
  isActive?: boolean;
}

function getNameParts(name: string): string[] {
  const byWhitespace = name.split(/\s+/);

  if (byWhitespace.length > 1) {
    return byWhitespace;
  }

  const byDashes = name.split(/[-_]+/);

  if (byDashes.length > 1) {
    return byDashes;
  }

  return name.split(/@+/);
}

@observer
export class HotbarIcon extends React.Component<Props> {
  @observable private contextMenu: CatalogEntityContextMenuContext;
  @observable menuOpen = false;

  constructor(props: Props) {
    super(props);
    makeObservable(this);
  }

  componentDidMount() {
    this.contextMenu = {
      menuItems: [],
      navigate: (url: string) => navigate(url)
    };
  }

  @computed get iconString() {
    const { name, labels } = this.props.entity.metadata;
    const iconSourceText = name ?? labels?.distro ?? "";
    const [rawFirst, rawSecond, rawThird] = getNameParts(iconSourceText);
    const splitter = new GraphemeSplitter();
    const first = splitter.iterateGraphemes(rawFirst);
    const second = rawSecond ? splitter.iterateGraphemes(rawSecond) : first;
    const third = rawThird ? splitter.iterateGraphemes(rawThird) : iter.newEmpty();

    return [
      ...iter.take(first, 1),
      ...iter.take(second, 1),
      ...iter.take(third, 1),
    ].filter(Boolean).join("");
  }

  get kindIcon() {
    const className = "badge";
    const category = catalogCategoryRegistry.getCategoryForEntity(this.props.entity);

    if (!category) {
      return <Icon material="bug_report" className={className}/>;
    }

    if (category.metadata.icon.includes("<svg")) {
      return <Icon svg={category.metadata.icon} className={className}/>;
    } else {
      return <Icon material={category.metadata.icon} className={className}/>;
    }
  }

  get ledIcon() {
    const className = cssNames("led", { online: this.props.entity.status.phase == "connected"}); // TODO: make it more generic

    return <div className={className} />;
  }

  toggleMenu() {
    this.menuOpen = !this.menuOpen;
  }

  remove(item: CatalogEntity) {
    const hotbar = HotbarStore.getInstance();

    hotbar.removeFromHotbar(item);
  }

  onMenuItemClick(menuItem: CatalogEntityContextMenu) {
    if (menuItem.confirm) {
      ConfirmDialog.open({
        okButtonProps: {
          primary: false,
          accent: true,
        },
        ok: () => {
          menuItem.onClick();
        },
        message: menuItem.confirm.message
      });
    } else {
      menuItem.onClick();
    }
  }

  generateAvatarStyle(entity: CatalogEntity): React.CSSProperties {
    return {
      "backgroundColor": randomColor({ seed: entity.metadata.name, luminosity: "dark" })
    };
  }

  render() {
    const {
      entity, errorClass, isActive,
      children, ...elemProps
    } = this.props;
    const entityIconId = `hotbar-icon-${this.props.index}`;
    const className = cssNames("HotbarIcon flex inline", this.props.className, {
      interactive: true,
      active: isActive,
    });
    const onOpen = async () => {
      await entity.onContextMenuOpen(this.contextMenu);
      this.toggleMenu();
    };
    const menuItems = this.contextMenu?.menuItems.filter((menuItem) => !menuItem.onlyVisibleForSource || menuItem.onlyVisibleForSource === entity.metadata.source);

    return (
      <div className={className}>
        <Tooltip targetId={entityIconId}>{entity.metadata.name}</Tooltip>
        <Avatar
          {...elemProps}
          id={entityIconId}
          variant="square"
          className={isActive ? "active" : "default"}
          style={this.generateAvatarStyle(entity)}
        >
          {this.iconString}
        </Avatar>
<<<<<<< HEAD
        {this.kindIcon}
=======
        { this.ledIcon }
        { this.kindIcon }
>>>>>>> 1e1cbd33
        <Menu
          usePortal
          htmlFor={entityIconId}
          className="HotbarIconMenu"
          isOpen={this.menuOpen}
          toggleEvent="contextmenu"
          position={{ right: true, bottom: true }} // FIXME: position does not work
          open={() => onOpen()}
          close={() => this.toggleMenu()}>
          <MenuItem key="remove-from-hotbar" onClick={() => this.remove(entity)}>
            <Icon material="clear" small interactive={true} title="Remove from hotbar"/> Remove from Hotbar
          </MenuItem>
          {this.contextMenu && menuItems.map((menuItem) => {
            return (
              <MenuItem key={menuItem.title} onClick={() => this.onMenuItemClick(menuItem)}>
                <Icon material={menuItem.icon} small interactive={true} title={menuItem.title}/> {menuItem.title}
              </MenuItem>
            );
          })}
        </Menu>
        {children}
      </div>
    );
  }
}<|MERGE_RESOLUTION|>--- conflicted
+++ resolved
@@ -155,12 +155,8 @@
         >
           {this.iconString}
         </Avatar>
-<<<<<<< HEAD
+        {this.ledIcon }
         {this.kindIcon}
-=======
-        { this.ledIcon }
-        { this.kindIcon }
->>>>>>> 1e1cbd33
         <Menu
           usePortal
           htmlFor={entityIconId}
