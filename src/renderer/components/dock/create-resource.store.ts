--- conflicted
+++ resolved
@@ -1,13 +1,9 @@
-<<<<<<< HEAD
-=======
 import fs from "fs-extra";
 import path from "path";
 import os from "os";
 import groupBy from "lodash/groupBy";
 import filehound from "filehound";
 import { watch } from "chokidar";
-import { autobind } from "../../utils";
->>>>>>> 9563ead2
 import { DockTabStore } from "./dock-tab.store";
 import { dockStore, IDockTab, TabKind } from "./dock.store";
 
