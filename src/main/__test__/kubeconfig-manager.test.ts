--- conflicted
+++ resolved
@@ -18,8 +18,6 @@
  * IN AN ACTION OF CONTRACT, TORT OR OTHERWISE, ARISING FROM, OUT OF OR IN
  * CONNECTION WITH THE SOFTWARE OR THE USE OR OTHER DEALINGS IN THE SOFTWARE.
  */
-import { getDiForUnitTesting } from "../getDiForUnitTesting";
-
 const logger = {
   silly: jest.fn(),
   debug: jest.fn(),
@@ -47,6 +45,7 @@
   },
 }));
 
+import { getDiForUnitTesting } from "../getDiForUnitTesting";
 import { KubeconfigManager } from "../kubeconfig-manager/kubeconfig-manager";
 import mockFs from "mock-fs";
 import type { Cluster } from "../../common/cluster/cluster";
@@ -69,12 +68,7 @@
 
     di.override(directoryForTempInjectable, () => "some-directory-for-temp");
 
-<<<<<<< HEAD
-    const mockOpts = {
-=======
-  beforeEach(() => {
     mockFs({
->>>>>>> f7f27a83
       "minikube-config.yml": JSON.stringify({
         apiVersion: "v1",
         clusters: [{
@@ -113,7 +107,7 @@
     cluster.contextHandler = {
       ensureServer: () => Promise.resolve(),
     } as any;
-    
+
     jest.spyOn(KubeconfigManager.prototype, "resolveProxyUrl", "get").mockReturnValue("http://127.0.0.1:9191/foo");
   });
 
@@ -138,7 +132,7 @@
 
   it("should remove 'temp' kube config on unlink and remove reference from inside class", async () => {
     const kubeConfManager = createKubeconfigManager(cluster);
-    
+
     const configPath = await kubeConfManager.getPath();
 
     expect(await fse.pathExists(configPath)).toBe(true);
