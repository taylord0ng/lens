import { watch } from "chokidar";
import { ipcRenderer } from "electron";
import { EventEmitter } from "events";
import fs from "fs-extra";
import { observable, reaction, toJS, when, makeObservable } from "mobx";
import os from "os";
import path from "path";
import { broadcastMessage, handleRequest, requestMain, subscribeToBroadcast } from "../common/ipc";
import { Singleton } from "../common/utils";
import logger from "../main/logger";
import { extensionInstaller, PackageJson } from "./extension-installer";
import { ExtensionsStore } from "./extensions-store";
import type { LensExtensionId, LensExtensionManifest } from "./lens-extension";

export interface InstalledExtension {
    id: LensExtensionId;

    readonly manifest: LensExtensionManifest;

    // Absolute path to the non-symlinked source folder,
    // e.g. "/Users/user/.k8slens/extensions/helloworld"
    readonly absolutePath: string;

    // Absolute to the symlinked package.json file
    readonly manifestPath: string;
    readonly isBundled: boolean; // defined in project root's package.json
    isEnabled: boolean;
  }

const logModule = "[EXTENSION-DISCOVERY]";

export const manifestFilename = "package.json";

interface ExtensionDiscoveryChannelMessage {
  isLoaded: boolean;
}

/**
 * Returns true if the lstat is for a directory-like file (e.g. isDirectory or symbolic link)
 * @param lstat the stats to compare
 */
const isDirectoryLike = (lstat: fs.Stats) => lstat.isDirectory() || lstat.isSymbolicLink();

/**
 * Discovers installed bundled and local extensions from the filesystem.
 * Also watches for added and removed local extensions by watching the directory.
 * Uses ExtensionInstaller to install dependencies for all of the extensions.
 * This is also done when a new extension is copied to the local extensions directory.
 * .init() must be called to start the directory watching.
 * The class emits events for added and removed extensions:
 * - "add": When extension is added. The event is of type InstalledExtension
 * - "remove": When extension is removed. The event is of type LensExtensionId
 */
export class ExtensionDiscovery extends Singleton {
  protected bundledFolderPath: string;

  private loadStarted = false;
  private extensions: Map<string, InstalledExtension> = new Map();

  // True if extensions have been loaded from the disk after app startup
  @observable isLoaded = false;
  whenLoaded = when(() => this.isLoaded);

  // IPC channel to broadcast changes to extension-discovery from main
  protected static readonly extensionDiscoveryChannel = "extension-discovery:main";

  public events: EventEmitter;

  constructor() {
<<<<<<< HEAD
    makeObservable(this);
=======
    super();
>>>>>>> 9563ead2
    this.events = new EventEmitter();
  }

  get localFolderPath(): string {
    return path.join(os.homedir(), ".k8slens", "extensions");
  }

  get packageJsonPath() {
    return path.join(extensionInstaller.extensionPackagesRoot, manifestFilename);
  }

  get inTreeTargetPath() {
    return path.join(extensionInstaller.extensionPackagesRoot, "extensions");
  }

  get inTreeFolderPath(): string {
    return path.resolve(__static, "../extensions");
  }

  get nodeModulesPath(): string {
    return path.join(extensionInstaller.extensionPackagesRoot, "node_modules");
  }

  /**
   * Initializes the class and setups the file watcher for added/removed local extensions.
   */
  async init() {
    if (ipcRenderer) {
      await this.initRenderer();
    } else {
      await this.initMain();
    }
  }

  async initRenderer() {
    const onMessage = ({ isLoaded }: ExtensionDiscoveryChannelMessage) => {
      this.isLoaded = isLoaded;
    };

    requestMain(ExtensionDiscovery.extensionDiscoveryChannel).then(onMessage);
    subscribeToBroadcast(ExtensionDiscovery.extensionDiscoveryChannel, (_event, message: ExtensionDiscoveryChannelMessage) => {
      onMessage(message);
    });
  }

  async initMain() {
    handleRequest(ExtensionDiscovery.extensionDiscoveryChannel, () => this.toJSON());

    reaction(() => this.toJSON(), () => {
      this.broadcast();
    });
  }

  /**
   * Watches for added/removed local extensions.
   * Dependencies are installed automatically after an extension folder is copied.
   */
  async watchExtensions() {
    logger.info(`${logModule} watching extension add/remove in ${this.localFolderPath}`);

    // Wait until .load() has been called and has been resolved
    await this.whenLoaded;

    // chokidar works better than fs.watch
    watch(this.localFolderPath, {
      // For adding and removing symlinks to work, the depth has to be 1.
      depth: 1,
      ignoreInitial: true,
      // Try to wait until the file has been completely copied.
      // The OS might emit an event for added file even it's not completely written to the file-system.
      awaitWriteFinish: {
        // Wait 300ms until the file size doesn't change to consider the file written.
        // For a small file like package.json this should be plenty of time.
        stabilityThreshold: 300
      }
    })
      // Extension add is detected by watching "<extensionDir>/package.json" add
      .on("add", this.handleWatchFileAdd)
      // Extension remove is detected by watching <extensionDir>" unlink
      .on("unlinkDir", this.handleWatchUnlinkDir);
  }

  handleWatchFileAdd =  async (manifestPath: string) => {
    // e.g. "foo/package.json"
    const relativePath = path.relative(this.localFolderPath, manifestPath);

    // Converts "foo/package.json" to ["foo", "package.json"], where length of 2 implies
    // that the added file is in a folder under local folder path.
    // This safeguards against a file watch being triggered under a sub-directory which is not an extension.
    const isUnderLocalFolderPath = relativePath.split(path.sep).length === 2;

    if (path.basename(manifestPath) === manifestFilename && isUnderLocalFolderPath) {
      try {
        const absPath = path.dirname(manifestPath);

        // this.loadExtensionFromPath updates this.packagesJson
        const extension = await this.loadExtensionFromFolder(absPath);

        if (extension) {
          // Remove a broken symlink left by a previous installation if it exists.
          await this.removeSymlinkByManifestPath(manifestPath);

          // Install dependencies for the new extension
          await this.installPackage(extension.absolutePath);

          this.extensions.set(extension.id, extension);
          logger.info(`${logModule} Added extension ${extension.manifest.name}`);
          this.events.emit("add", extension);
        }
      } catch (error) {
        console.error(error);
      }
    }
  };

  handleWatchUnlinkDir = async (filePath: string) => {
    // filePath is the non-symlinked path to the extension folder
    // this.packagesJson.dependencies value is the non-symlinked path to the extension folder
    // LensExtensionId in extension-loader is the symlinked path to the extension folder manifest file

    // Check that the removed path is directly under this.localFolderPath
    // Note that the watcher can create unlink events for subdirectories of the extension
    const extensionFolderName = path.basename(filePath);

    if (path.relative(this.localFolderPath, filePath) === extensionFolderName) {
      const extension = Array.from(this.extensions.values()).find((extension) => extension.absolutePath === filePath);

      if (extension) {
        const extensionName = extension.manifest.name;

        // If the extension is deleted manually while the application is running, also remove the symlink
        await this.removeSymlinkByPackageName(extensionName);

        // The path to the manifest file is the lens extension id
        // Note that we need to use the symlinked path
        const lensExtensionId = extension.manifestPath;

        this.extensions.delete(extension.id);
        logger.info(`${logModule} removed extension ${extensionName}`);
        this.events.emit("remove", lensExtensionId as LensExtensionId);
      } else {
        logger.warn(`${logModule} extension ${extensionFolderName} not found, can't remove`);
      }
    }
  };

  /**
   * Remove the symlink under node_modules if exists.
   * If we don't remove the symlink, the uninstall would leave a non-working symlink,
   * which wouldn't be fixed if the extension was reinstalled, causing the extension not to work.
   * @param name e.g. "@mirantis/lens-extension-cc"
   */
  removeSymlinkByPackageName(name: string) {
    return fs.remove(this.getInstalledPath(name));
  }

  /**
   * Remove the symlink under node_modules if it exists.
   * @param manifestPath Path to package.json
   */
  removeSymlinkByManifestPath(manifestPath: string) {
    const manifestJson = __non_webpack_require__(manifestPath);

    return this.removeSymlinkByPackageName(manifestJson.name);
  }

  /**
   * Uninstalls extension.
   * The application will detect the folder unlink and remove the extension from the UI automatically.
   * @param extension Extension to uninstall.
   */
  async uninstallExtension({ absolutePath, manifest }: InstalledExtension) {
    logger.info(`${logModule} Uninstalling ${manifest.name}`);

    await this.removeSymlinkByPackageName(manifest.name);

    // fs.remove does nothing if the path doesn't exist anymore
    await fs.remove(absolutePath);
  }

  async load(): Promise<Map<LensExtensionId, InstalledExtension>> {
    if (this.loadStarted) {
      // The class is simplified by only supporting .load() to be called once
      throw new Error("ExtensionDiscovery.load() can be only be called once");
    }

    this.loadStarted = true;

    logger.info(`${logModule} loading extensions from ${extensionInstaller.extensionPackagesRoot}`);

    // fs.remove won't throw if path is missing
    await fs.remove(path.join(extensionInstaller.extensionPackagesRoot, "package-lock.json"));


    try {
      // Verify write access to static/extensions, which is needed for symlinking
      await fs.access(this.inTreeFolderPath, fs.constants.W_OK);

      // Set bundled folder path to static/extensions
      this.bundledFolderPath = this.inTreeFolderPath;
    } catch {
      // If there is error accessing static/extensions, we need to copy in-tree extensions so that we can symlink them properly on "npm install".
      // The error can happen if there is read-only rights to static/extensions, which would fail symlinking.

      // Remove e.g. /Users/<username>/Library/Application Support/LensDev/extensions
      await fs.remove(this.inTreeTargetPath);

      // Create folder e.g. /Users/<username>/Library/Application Support/LensDev/extensions
      await fs.ensureDir(this.inTreeTargetPath);

      // Copy static/extensions to e.g. /Users/<username>/Library/Application Support/LensDev/extensions
      await fs.copy(this.inTreeFolderPath, this.inTreeTargetPath);

      // Set bundled folder path to e.g. /Users/<username>/Library/Application Support/LensDev/extensions
      this.bundledFolderPath = this.inTreeTargetPath;
    }

    await fs.ensureDir(this.nodeModulesPath);
    await fs.ensureDir(this.localFolderPath);

    const extensions = await this.ensureExtensions();

    this.isLoaded = true;

    return extensions;
  }

  /**
   * Returns the symlinked path to the extension folder,
   * e.g. "/Users/<username>/Library/Application Support/Lens/node_modules/@publisher/extension"
   */
  protected getInstalledPath(name: string) {
    return path.join(this.nodeModulesPath, name);
  }

  /**
   * Returns the symlinked path to the package.json,
   * e.g. "/Users/<username>/Library/Application Support/Lens/node_modules/@publisher/extension/package.json"
   */
  protected getInstalledManifestPath(name: string) {
    return path.join(this.getInstalledPath(name), manifestFilename);
  }

  /**
   * Returns InstalledExtension from path to package.json file.
   * Also updates this.packagesJson.
   */
  protected async getByManifest(manifestPath: string, { isBundled = false }: {
    isBundled?: boolean;
  } = {}): Promise<InstalledExtension | null> {
    let manifestJson: LensExtensionManifest;

    try {
      // check manifest file for existence
      fs.accessSync(manifestPath, fs.constants.F_OK);

      manifestJson = __non_webpack_require__(manifestPath);
      const installedManifestPath = this.getInstalledManifestPath(manifestJson.name);

      const isEnabled = isBundled || ExtensionsStore.getInstance().isEnabled(installedManifestPath);

      return {
        id: installedManifestPath,
        absolutePath: path.dirname(manifestPath),
        manifestPath: installedManifestPath,
        manifest: manifestJson,
        isBundled,
        isEnabled
      };
    } catch (error) {
      logger.error(`${logModule}: can't load extension manifest at ${manifestPath}: ${error}`, { manifestJson });

      return null;
    }
  }

  async ensureExtensions(): Promise<Map<LensExtensionId, InstalledExtension>> {
    const bundledExtensions = await this.loadBundledExtensions();

    await this.installBundledPackages(this.packageJsonPath, bundledExtensions);

    const userExtensions = await this.loadFromFolder(this.localFolderPath, bundledExtensions.map((extension) => extension.manifest.name));

    for (const extension of userExtensions) {
      if ((await fs.pathExists(extension.manifestPath)) === false) {
        await this.installPackage(extension.absolutePath);
      }
    }
    const extensions = bundledExtensions.concat(userExtensions);

    return this.extensions = new Map(extensions.map(extension => [extension.id, extension]));
  }

  /**
   * Write package.json to file system and install dependencies.
   */
  async installBundledPackages(packageJsonPath: string, extensions: InstalledExtension[]) {
    const packagesJson: PackageJson = {
      dependencies: {}
    };

    extensions.forEach((extension) => {
      packagesJson.dependencies[extension.manifest.name] = extension.absolutePath;
    });

    return await extensionInstaller.installPackages(packageJsonPath, packagesJson);
  }

  async installPackage(name: string) {
    return extensionInstaller.installPackage(name);
  }

  async loadBundledExtensions() {
    const extensions: InstalledExtension[] = [];
    const folderPath = this.bundledFolderPath;
    const paths = await fs.readdir(folderPath);

    for (const fileName of paths) {
      const absPath = path.resolve(folderPath, fileName);
      const extension = await this.loadExtensionFromFolder(absPath, { isBundled: true });

      if (extension) {
        extensions.push(extension);
      }
    }
    logger.debug(`${logModule}: ${extensions.length} extensions loaded`, { folderPath, extensions });

    return extensions;
  }

  async loadFromFolder(folderPath: string, bundledExtensions: string[]): Promise<InstalledExtension[]> {
    const extensions: InstalledExtension[] = [];
    const paths = await fs.readdir(folderPath);

    for (const fileName of paths) {
      // do not allow to override bundled extensions
      if (bundledExtensions.includes(fileName)) {
        continue;
      }

      const absPath = path.resolve(folderPath, fileName);

      if (!fs.existsSync(absPath)) {
        continue;
      }

      const lstat = await fs.lstat(absPath);

      // skip non-directories
      if (!isDirectoryLike(lstat)) {
        continue;
      }

      const extension = await this.loadExtensionFromFolder(absPath);

      if (extension) {
        extensions.push(extension);
      }
    }

    logger.debug(`${logModule}: ${extensions.length} extensions loaded`, { folderPath, extensions });

    return extensions;
  }

  /**
   * Loads extension from absolute path, updates this.packagesJson to include it and returns the extension.
   * @param absPath Folder path to extension
   */
  async loadExtensionFromFolder(absPath: string, { isBundled = false }: {
    isBundled?: boolean;
  } = {}): Promise<InstalledExtension | null> {
    const manifestPath = path.resolve(absPath, manifestFilename);

    return this.getByManifest(manifestPath, { isBundled });
  }

  toJSON(): ExtensionDiscoveryChannelMessage {
    return toJS({
      isLoaded: this.isLoaded
    });
  }

  broadcast() {
    broadcastMessage(ExtensionDiscovery.extensionDiscoveryChannel, this.toJSON());
  }
}<|MERGE_RESOLUTION|>--- conflicted
+++ resolved
@@ -67,11 +67,8 @@
   public events: EventEmitter;
 
   constructor() {
-<<<<<<< HEAD
+    super();
     makeObservable(this);
-=======
-    super();
->>>>>>> 9563ead2
     this.events = new EventEmitter();
   }
 
